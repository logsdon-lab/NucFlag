# `NucFlag`
[![CI](https://github.com/logsdon-lab/NucFlag/actions/workflows/main.yml/badge.svg)](https://github.com/logsdon-lab/NucFlag/actions/workflows/main.yml)
[![PyPI - Version](https://img.shields.io/pypi/v/nucflag)](https://pypi.org/project/nucflag/)

Fork of [`NucFreq`](https://github.com/mrvollger/NucFreq). Script for making nucleotide frequency plots and marking misassemblies.

![Labeled Misassemblies](docs/imgs/misassemblies.png)

## Usage
```bash
pip install nucflag
```

```
usage: nucflag [-h] -i INFILE [-b INPUT_REGIONS] [-d OUTPUT_PLOT_DIR] [--output_cov_dir OUTPUT_COV_DIR] [-o OUTPUT_MISASM] [-s OUTPUT_STATUS] [-t THREADS] [-p PROCESSES] [-c CONFIG] [--ignore_regions IGNORE_REGIONS] [--overlay_regions [OVERLAY_REGIONS ...]]

Use per-base read coverage to classify/plot misassemblies.

options:
  -h, --help            show this help message and exit
  -i INFILE, --infile INFILE
                        Input bam file or per-base coverage tsv file with 3-columns (position, first, second). If a bam file is provided, it must be indexed. (default:
                        None)
  -b INPUT_REGIONS, --input_regions INPUT_REGIONS
                        Bed file with regions to check. (default: None)
  -d OUTPUT_PLOT_DIR, --output_plot_dir OUTPUT_PLOT_DIR
                        Output plot dir. (default: None)
  --output_cov_dir OUTPUT_COV_DIR
                        Output coverage dir. Generates gzipped coverage bed files per region. (default: None)
  -o OUTPUT_MISASM, --output_misasm OUTPUT_MISASM
                        Output bed file with misassembled regions. (default: <_io.TextIOWrapper name='<stdout>' mode='w' encoding='utf-8'>)
  -s OUTPUT_STATUS, --output_status OUTPUT_STATUS
                        Bed file with status of contigs. With format: contig start end misassembled|good (default: None)
  -t THREADS, --threads THREADS
                        Threads for reading bam file. (default: 4)
  -p PROCESSES, --processes PROCESSES
                        Processes for classifying/plotting. (default: 4)
  -c CONFIG, --config CONFIG
                        Additional threshold/params as toml file. (default: {'first': {'thr_min_peak_horizontal_distance': 1, 'thr_min_peak_width': 20,
<<<<<<< HEAD
                        'thr_min_valley_horizontal_distance': 1, 'thr_min_valley_width': 5, 'thr_peak_height_std_above': 3.2, 'thr_valley_height_std_below': 3,
                        'thr_misjoin_valley': 0.1, 'valley_group_distance': 500, 'peak_group_distance': 500}, 'second': {'thr_min_perc_first': 0.05,
                        'thr_peak_height_std_above': 3, 'group_distance': 30000, 'thr_min_group_size': 20},
                        'gaps': {'thr_max_allowed_gap_size': 0}})
=======
                        'thr_min_valley_horizontal_distance': 1, 'thr_min_valley_width': 3, 'thr_peak_height_std_above': 4, 'thr_valley_height_std_below': 2,
                        'thr_misjoin_valley': 3, 'valley_group_distance': 500, 'peak_group_distance': 500}, 'second': {'thr_min_perc_first': 0.1,
                        'thr_peak_height_std_above': 3, 'group_distance': 30000, 'thr_min_group_size': 3, 'thr_collapse_het_ratio': 0.2}, 'gaps':
                        {'thr_max_allowed_gap_size': 0}})
>>>>>>> b1e26901
  --ignore_regions IGNORE_REGIONS
                        Bed file with regions to ignore. With format: contig|all start end absolute|relative (default: None)
  --overlay_regions [OVERLAY_REGIONS ...]
                        Overlay additional regions as 4-column bedfile alongside coverage plot. (default: None)
```

### Input
A BAM file of an alignment of PacBio HiFi reads to an assembly.

> [!IMPORTANT]
> All assembly contigs, including contaminants, should be included. Omission of these contigs will cause misalignments of reads to elsewhere in the assembly.

Secondary and partial alignments should be removed using SAMtools flag 2308.

### Configuration

#### `--config`
Configuration can be provided in the form of a `toml` file and the `--config` flag.

```bash
nucflag -i test/HG00096_hifi_test.bam -b test/test.bed -c config.toml
```

```toml
[first]
# Min horizontal distance between peaks.
thr_min_peak_horizontal_distance = 1
# Min width of peak to consider.
thr_min_peak_width = 20
# Min horizontal distance between valleys.
thr_min_valley_horizontal_distance = 1
# Min width of valley to consider.
thr_min_valley_width = 10
# Number of std above mean to include peak.
thr_peak_height_std_above = 4
# Number of std below mean to include valley.
thr_valley_height_std_below = 3
# Valleys with coverage below this threshold are considered misjoins.
# If float:
# * ex. 0.1 => Valley where min is less than or equal to 10% of mean
# If int:
# * ex. 2 => Valleys with min below 2
thr_misjoin_valley = 0.1
# Group consecutive positions allowing a maximum gap of x.
# Larger value groups more positions.
valley_group_distance = 500
peak_group_distance = 500

[second]
# Percent threshold of most freq base to allow second most freq base
# 10 * 0.1 = 1 so above 1 is allowed.
thr_min_perc_first = 0.1
# Number of std above mean to include peak.
thr_peak_height_std_above = 3
# Group consecutive positions allowing a maximum gap of x.
# Larger value groups more positions.
group_distance = 30_000
# Min group size.
thr_min_group_size = 5

[gaps]
# Allow gaps up to this length.
thr_max_allowed_gap_size = 1000
```

#### `--ignore_regions`

Specific regions can be ignored via a 5-column BED file and the `--ignore_regions` flag.

```bash
nucflag -i NA20847.bam -b region.bed --ignore_regions ignore.bed
```

|contig|start|stop|desc|action|
|-|-|-|-|-|
|all|0|500000|-|ignore:relative|
|all|-500000|0|-|ignore:relative|
|ctg_name|0|500000|-|ignore:absolute|

Two options are posible for `ignore` action.
* `relative`
  * Coordinates will be relative to the full length of the contig and a position of `0` will anchor which side to ignore.

* `absolute`
  * Misassemblies within the bounds of the contig and the coordinates will be ignored.

> Ex. Ignores misasemblies within 500kbp of the edges of all contigs.
```
all	0	500000	pericentromere	ignore:relative
all	-500000	0	pericentromere	ignore:relative
```

> Ex. Ignores misasemblies between 10bp to 50bp on `hap1-0000001`.
```
hap1-0000001	10	50	test	ignore:absolute
```

#### `--overlap_regions`
Regions can also be added as tracks via a 5-column BED file and the `--overlap_regions` flag and `plot/ignore` as the action.
```bash
nucflag -i NA20847.bam -b region.bed --overlap_regions NA20847_repeatmasker.bed
```
```
NA20847_rc-chr3_haplotype2-0000105	89882645	89883610	LTR	plot
NA20847_rc-chr3_haplotype2-0000105	89883812	89884058	LTR	plot
NA20847_rc-chr3_haplotype2-0000105	89884065	89884093	Simple_repeat	plot
NA20847_rc-chr3_haplotype2-0000105	89884094	89884130	Simple_repeat	plot
...
```

To set colors for a specific row, add a semicolon and specific either RGB values or a color name:
```
NA20847_rc-chr3_haplotype2-0000105	91342006	93283719	HSat1A	plot:gray
NA20847_rc-chr3_haplotype2-0000105	93283720	93283764	Simple_repeat	plot
NA20847_rc-chr3_haplotype2-0000105	93283768	93283899	HSat1A	plot:gray
NA20847_rc-chr3_haplotype2-0000105	93283918	93284310	HSat1A	plot:gray
NA20847_rc-chr3_haplotype2-0000105	93284411	93284456	Simple_repeat	plot
NA20847_rc-chr3_haplotype2-0000105	93284462	93704128	HSat1A	plot:gray
```

![Overlap Bed](docs/imgs/overlap.png)

To ignore misassemblies in specific sections, the 5th column can be extended with the `ignore:absolute` action.
```
NA20847_rc-chr3_haplotype2-0000105	91342006	93283719	HSat1A	plot:gray,ignore:absolute
NA20847_rc-chr3_haplotype2-0000105	93283720	93283764	Simple_repeat	plot
NA20847_rc-chr3_haplotype2-0000105	93283768	93283899	HSat1A	plot:gray,ignore:absolute
NA20847_rc-chr3_haplotype2-0000105	93283918	93284310	HSat1A	plot:gray,ignore:absolute
NA20847_rc-chr3_haplotype2-0000105	93284411	93284456	Simple_repeat	plot
NA20847_rc-chr3_haplotype2-0000105	93284462	93704128	HSat1A	plot:gray,ignore:absolute
```

![Overlap Ignore Bed](docs/imgs/overlap_ignore.png)
> Here, we ignore misassemblies in HSat1A regions.


## Workflow
For an end-to-end workflow, see [`Snakemake-NucFlag`](https://github.com/logsdon-lab/Snakemake-NucFlag).

## Build
To build from source.
```bash
git clone git@github.com:logsdon-lab/NucFlag.git && cd NucFlag
make venv && make build && make install
```

## Test
Test BAM filtered from merged alignment of:
* PacBio HiFi reads from HGSVC sample `HG00096`.
  * https://ftp.1000genomes.ebi.ac.uk/vol1/ftp/data_collections/HGSVC3/working/20220831_JAX_HiFi/HG00096/
* Verkko v1.4.1 combined assembly for HGSVC sample `HG00096`
  * https://ftp.1000genomes.ebi.ac.uk/vol1/ftp/data_collections/HGSVC3/working/20240201_verkko_batch3/assemblies/HG00096/

To run tests:
```bash
source venv/bin/activate
make test
```

Or try the test example directly.
```bash
nucflag -i test/standard/HG00096_hifi.bam -b test/standard/region.bed -c test/config.toml
```
```
haplotype2-0000133:3021508-8691473      3314093 3324276 MISJOIN
haplotype2-0000133:3021508-8691473      4126277 4142368 COLLAPSE_VAR
haplotype2-0000133:3021508-8691473      4566798 4683011 GAP
haplotype2-0000133:3021508-8691473      5737835 5747246 MISJOIN
haplotype2-0000133:3021508-8691473      6067838 6072601 COLLAPSE_VAR
haplotype2-0000133:3021508-8691473      6607947 6639102 MISJOIN
haplotype2-0000133:3021508-8691473      7997560 8069465 COLLAPSE_VAR
```

Test workflow using `data/` dir. Requires:
1. `bam` files of alignment of HGSVC3 HiFi reads to full assembly.
2. `bed` files of centromere + 500kbp regions.

```bash
snakemake \
-s test/workflow/Snakefile \
-j 12 \
--executor cluster-generic \
--cluster-generic-submit-cmd "bsub -q epistasis_normal -n {threads} -o /dev/null" \
--use-conda -p
```

## Cite
- **Vollger MR**, Dishuck PC, Sorensen M, Welch AE, Dang V, Dougherty ML, et al. Long-read sequence and assembly of segmental duplications. Nat Methods. 2019;16: 88–94. doi:10.1038/s41592-018-0236-3
- **Mc Cartney AM**, Shafin K, Alonge M, Bzikadze AV, Formenti G, Fungtammasan A, et al. Chasing perfection: validation and polishing strategies for telomere-to-telomere genome assemblies. bioRxiv. 2021. p. 2021.07.02.450803. doi:10.1101/2021.07.02.450803
  * Citing `hetDetection.R`<|MERGE_RESOLUTION|>--- conflicted
+++ resolved
@@ -37,17 +37,10 @@
                         Processes for classifying/plotting. (default: 4)
   -c CONFIG, --config CONFIG
                         Additional threshold/params as toml file. (default: {'first': {'thr_min_peak_horizontal_distance': 1, 'thr_min_peak_width': 20,
-<<<<<<< HEAD
                         'thr_min_valley_horizontal_distance': 1, 'thr_min_valley_width': 5, 'thr_peak_height_std_above': 3.2, 'thr_valley_height_std_below': 3,
                         'thr_misjoin_valley': 0.1, 'valley_group_distance': 500, 'peak_group_distance': 500}, 'second': {'thr_min_perc_first': 0.05,
                         'thr_peak_height_std_above': 3, 'group_distance': 30000, 'thr_min_group_size': 20},
                         'gaps': {'thr_max_allowed_gap_size': 0}})
-=======
-                        'thr_min_valley_horizontal_distance': 1, 'thr_min_valley_width': 3, 'thr_peak_height_std_above': 4, 'thr_valley_height_std_below': 2,
-                        'thr_misjoin_valley': 3, 'valley_group_distance': 500, 'peak_group_distance': 500}, 'second': {'thr_min_perc_first': 0.1,
-                        'thr_peak_height_std_above': 3, 'group_distance': 30000, 'thr_min_group_size': 3, 'thr_collapse_het_ratio': 0.2}, 'gaps':
-                        {'thr_max_allowed_gap_size': 0}})
->>>>>>> b1e26901
   --ignore_regions IGNORE_REGIONS
                         Bed file with regions to ignore. With format: contig|all start end absolute|relative (default: None)
   --overlay_regions [OVERLAY_REGIONS ...]
