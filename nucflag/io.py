<<<<<<< HEAD
import os
import gzip
import logging
from collections import OrderedDict, defaultdict
=======
import io
import os
import sys
import gzip
from collections import defaultdict
>>>>>>> 83c308c1
from typing import DefaultDict, Generator, Iterable, TextIO

import pyBigWig
import numpy as np
<<<<<<< HEAD
import polars as pl
from intervaltree import Interval

from .region import Action, ActionOpt, IgnoreOpt, Region

logger = logging.getLogger(__name__)

BED9_COLS = [
    "chrom",
    "chromStart",
    "chromEnd",
    "name",
    "score",
    "strand",
    "thickStart",
    "thickEnd",
    "itemRgb",
]
STATUSES = [
    "good",
    "indel",
    "softclip",
    "het_mismap",
    "collapse",
    "misjoin",
    "false_dup",
    "homopolymer",
    "dinucleotide",
    "simple",
    "other",
    "scaffold",
]
=======
import pysam
import pyBigWig
from intervaltree import Interval, IntervalTree

from .config import DEF_CONFIG
from .utils import check_indexed
from .region import Action, ActionOpt, IgnoreOpt, Region, RegionStatus


def get_coverage_by_base(
    aln: pysam.AlignmentFile, contig: str, start: int, end: int
) -> np.ndarray:
    coverage = aln.count_coverage(
        contig, start=start, stop=end, read_callback="nofilter", quality_threshold=None
    )
    assert len(coverage) == 4
    return np.array(tuple(zip(*coverage)))
>>>>>>> 83c308c1


def read_bed_file(
    bed_file: TextIO,
) -> Generator[tuple[str, int, int, list[str]], None, None]:
    for line in bed_file.readlines():
        if line[0] == "#":
            continue
        chrm, start, end, *other = line.strip().split("\t")
        yield (chrm, int(start), int(end), other)


<<<<<<< HEAD
=======
def read_asm_regions(
    infile: str,
    input_regions: TextIO | None,
    *,
    threads: int = 4,
    window_size: int = DEF_CONFIG["general"]["window_size"],
) -> Generator[tuple[str, int, int], None, None]:
    if input_regions:
        sys.stderr.write(f"Reading in regions from {input_regions.name}.\n")

        yield from (
            (ctg, start, stop) for ctg, start, stop, *_ in read_bed_file(input_regions)
        )
    else:
        check_indexed(infile)
        if not infile.endswith(".bam") and not infile.endswith(".cram"):
            raise NotImplementedError(
                "Reading regions from coverage file not supported."
            )
        with pysam.AlignmentFile(infile, threads=threads) as aln:
            sys.stderr.write(
                f"Reading entire {aln.filename} in {window_size:,} bp intervals because no bedfile was provided.\n"
            )
            for ref in aln.references:
                ref_len = aln.get_reference_length(ref)
                num, rem = divmod(ref_len, window_size)
                for i in range(1, num + 1):
                    yield (ref, (i - 1) * window_size, i * window_size)

                final_start = num * window_size
                yield (ref, final_start, final_start + rem)


>>>>>>> 83c308c1
def read_regions(
    bed_file: TextIO, default_actions_str: str | None = None
) -> Generator[Region, None, None]:
    for i, line in enumerate(read_bed_file(bed_file)):
        ctg, start, end, other = line
        try:
            desc = other[0]
        except IndexError:
            desc = None
        try:
            actions_str: str | None = other[1]
        except IndexError:
            actions_str = default_actions_str

        if not actions_str:
            continue

        # Split actions column.
        for action_str in actions_str.split(","):
            action_desc: IgnoreOpt | str | None
            action_opt, _, action_desc = action_str.partition(":")
            try:
                action_opt = ActionOpt(action_opt)
            except ValueError:
<<<<<<< HEAD
                logging.warning(
=======
                sys.stderr.write(
>>>>>>> 83c308c1
                    f"Unknown action option ({action_opt}) on line {i} in {bed_file.name}.\n"
                )
                action_opt = ActionOpt.NOOP

            if action_opt == ActionOpt.IGNORE:
                action_desc = IgnoreOpt(action_desc)
            elif action_opt == ActionOpt.PLOT:
                action_desc = action_desc
            else:
                action_desc = None

            yield Region(
                name=ctg,
                region=Interval(start, end),
                desc=desc,
                action=Action(action_opt, action_desc),
            )


def read_ignored_regions(infile: TextIO) -> DefaultDict[str, set[Region]]:
    ignored_regions: DefaultDict[str, set[Region]] = defaultdict(set)
    for region in read_regions(infile, default_actions_str="ignore:absolute"):
        if region.action and region.action.opt == ActionOpt.IGNORE:
            ignored_regions[region.name].add(region)

    return ignored_regions


def read_overlay_regions(
    infiles: Iterable[TextIO],
    *,
    ignored_regions: set[Region] | None = None,
) -> DefaultDict[str, OrderedDict[str, set[Region]]]:
    """
    Read input overlay BED files and optionally updated ignored regions if any are specified.
    """
    overlay_regions: defaultdict[str, OrderedDict[str, set[Region]]] = defaultdict(
        OrderedDict
    )
    # 1 as zero idx reserved for mapq
    for i, bed in enumerate(infiles, 1):
        for region in read_regions(bed):
            # Add region to ignored regions.
            if (
                isinstance(ignored_regions, set)
                and region.action
                and (region.action.opt == ActionOpt.IGNORE)
            ):
                ignored_regions.add(region)
            else:
                if str(i) not in overlay_regions[region.name]:
                    overlay_regions[region.name][str(i)] = set()

                overlay_regions[region.name][str(i)].add(region)

    return overlay_regions


<<<<<<< HEAD
def write_bigwig(
    df_pileup: pl.DataFrame, chrom_lengths: str, columns: list[str], output_dir: str
):
    chrom = df_pileup["chrom"][0]
    start = df_pileup["pos"][0]
    if not os.path.exists(chrom_lengths):
        logging.warning(
            f"Chromosome lengths are required to generate bigWig files for {chrom}. Generating wig files."
        )
        for col in columns:
            with gzip.open(
                os.path.join(output_dir, f"{chrom}_{col}.wig.gz"), "wb"
            ) as fh:
                df_values = (
                    df_pileup.select(col)
                    .cast({col: pl.Float64})
                    .rename({col: f"fixedStep chrom={chrom} start={start} step=1"})
                )
                df_values.write_csv(fh, include_header=True)
    else:
        df_chrom_lengths = pl.read_csv(
            chrom_lengths,
            separator="\t",
            has_header=False,
            new_columns=["chrom", "length"],
            columns=[0, 1],
        ).filter(pl.col("chrom") == chrom)

        header = list(df_chrom_lengths.iter_rows())
        for col in columns:
            outfile = os.path.join(output_dir, f"{chrom}_{col}.bw")
            with pyBigWig.open(outfile, "w") as bw:
                # https://github.com/deeptools/pyBigWig/issues/126
                bw.addHeader(header)
                values = df_pileup[col].to_numpy().astype(np.float64)
                bw.addEntries(chrom, start, values=values, span=1, step=1)


def write_output(
    dfs_regions: list[pl.DataFrame],
    output_regions: TextIO,
    output_status: TextIO | None,
) -> None:
    try:
        df_region = pl.concat(df for df in dfs_regions if not df.is_empty())
    except ValueError:
        df_region = pl.DataFrame(schema=["chrom", "chromStart", "chromEnd", "name"])

    df_region.sort(by=["chrom", "chromStart"]).write_csv(
        file=output_regions, include_header=False, separator="\t"
    )

    if not output_status:
        return

    df_status = (
        df_region.with_columns(
            length=pl.col("chromEnd") - pl.col("chromStart"),
            ctg_length=pl.col("chromEnd").max().over("chrom")
            - pl.col("chromStart").min().over("chrom"),
            chromStart=pl.col("chromStart").min().over("chrom"),
            chromEnd=pl.col("chromEnd").max().over("chrom"),
        )
        .group_by(["chrom", "name"])
        .agg(
            chromStart=pl.col("chromStart").first(),
            chromEnd=pl.col("chromEnd").first(),
            perc=(pl.col("length").sum() / pl.col("ctg_length").first()) * 100.0,
        )
        .pivot(
            on="name",
            index=["chrom", "chromStart", "chromEnd"],
            values="perc",
            maintain_order=True,
        )
        .with_columns(
            status=pl.when(pl.col("good") == 100.0)
            .then(pl.lit("good"))
            .otherwise(pl.lit("misassembled")),
            # Ensure column exists.
            # https://github.com/pola-rs/polars/issues/18372#issuecomment-2390371173
            **{status: pl.coalesce(pl.col(f"^{status}$"), 0.0) for status in STATUSES},
        )
        .select(
            pl.col("chrom"),
            pl.col("chromStart"),
            pl.col("chromEnd"),
            pl.col("status"),
            *[pl.col(status) for status in STATUSES],
        )
        .fill_null(0.0)
        # chromStart and chromEnd get cast to float for some reason.
        .cast({"chromStart": pl.Int64, "chromEnd": pl.Int64})
    )
    df_status.sort(by="chrom").write_csv(
        file=output_status, include_header=True, separator="\t"
    )
=======
def write_aggregated_misassemblies_and_status(
    regions: Iterable[tuple[str, int, int]],
    output_misasm: TextIO | list[pl.DataFrame],
    output_status: TextIO | None,
):
    output_cols = ["contig", "start", "end", "misassembly"]

    # If written to stdout, read saved inputs.
    if isinstance(output_misasm, list):
        try:
            df_misasm = pl.concat(output_misasm)
        except Exception:
            df_misasm = pl.DataFrame(schema=output_cols)
    elif isinstance(output_misasm, io.TextIOBase):
        # Load out-of-order file.
        try:
            df_misasm = pl.read_csv(
                output_misasm.name,
                has_header=False,
                separator="\t",
                new_columns=output_cols,
                raise_if_empty=False,
            )
            # Erase file and then rewrite in sorted order.
            output_misasm.truncate(0)
            df_misasm.unique().sort(by=["contig", "start"]).write_csv(
                file=output_misasm, include_header=False, separator="\t"
            )
        except pl.exceptions.ShapeError:
            df_misasm = pl.DataFrame(schema=output_cols)
        except FileNotFoundError:
            return
    else:
        raise ValueError(f"Invalid misasm output. {output_misasm}")

    if output_status:
        # Save misassemblies to output bed
        region_status = []
        # Create interval tree per contig ignoring HETs
        itrees_misasm: defaultdict[str, IntervalTree] = defaultdict(IntervalTree)
        for contig, start, end, _ in df_misasm.filter(
            pl.col("misassembly") != "HET"
        ).iter_rows():
            itrees_misasm[contig].add(Interval(start, end))

        for region, start, end in regions:
            if not itrees_misasm[region].overlaps(start, end):
                region_status.append((region, start, end, str(RegionStatus.GOOD)))
            else:
                region_status.append(
                    (region, start, end, str(RegionStatus.MISASSEMBLED))
                )

        df_asm_status = pl.DataFrame(
            region_status, orient="row", schema=["contig", "start", "end", "status"]
        )
        df_asm_status.sort(by=["contig", "start"]).write_csv(
            output_status, include_header=False, separator="\t"
        )


def write_bigwig(
    contig: str,
    df_pileup: pl.DataFrame,
    contig_lengths: str | None,
    columns: list[str],
    output_prefix: str,
):
    start = df_pileup["position"][0]
    if not contig_lengths or not os.path.exists(contig_lengths):
        sys.stderr.write(
            f"Chrom lengths needed to generate bigWig for {contig}. Generating wig files.\n"
        )
        for col in columns:
            outfile = f"{output_prefix}_{col}.wig.gz"
            with gzip.open(outfile, "wb") as fh:
                df_values = (
                    df_pileup.select(col)
                    .cast({col: pl.Float64})
                    .rename({col: f"fixedStep chrom={contig} start={start} step=1"})
                )
                df_values.write_csv(fh, include_header=True)
    else:
        df_contig_lengths = pl.read_csv(
            contig_lengths,
            separator="\t",
            has_header=False,
            new_columns=["contig", "length"],
            columns=[0, 1],
        ).filter(pl.col("contig") == contig)

        header = list(df_contig_lengths.iter_rows())
        for col in columns:
            outfile = f"{output_prefix}_{col}.bw"
            with pyBigWig.open(outfile, "w") as bw:
                # https://github.com/deeptools/pyBigWig/issues/126
                bw.addHeader(header)
                values = df_pileup[col].to_numpy().astype(np.float64)
                bw.addEntries(contig, start, values=values, span=1, step=1)
>>>>>>> 83c308c1
<|MERGE_RESOLUTION|>--- conflicted
+++ resolved
@@ -1,20 +1,12 @@
-<<<<<<< HEAD
+import io
 import os
 import gzip
 import logging
 from collections import OrderedDict, defaultdict
-=======
-import io
-import os
-import sys
-import gzip
-from collections import defaultdict
->>>>>>> 83c308c1
 from typing import DefaultDict, Generator, Iterable, TextIO
 
 import pyBigWig
 import numpy as np
-<<<<<<< HEAD
 import polars as pl
 from intervaltree import Interval
 
@@ -47,25 +39,6 @@
     "other",
     "scaffold",
 ]
-=======
-import pysam
-import pyBigWig
-from intervaltree import Interval, IntervalTree
-
-from .config import DEF_CONFIG
-from .utils import check_indexed
-from .region import Action, ActionOpt, IgnoreOpt, Region, RegionStatus
-
-
-def get_coverage_by_base(
-    aln: pysam.AlignmentFile, contig: str, start: int, end: int
-) -> np.ndarray:
-    coverage = aln.count_coverage(
-        contig, start=start, stop=end, read_callback="nofilter", quality_threshold=None
-    )
-    assert len(coverage) == 4
-    return np.array(tuple(zip(*coverage)))
->>>>>>> 83c308c1
 
 
 def read_bed_file(
@@ -78,42 +51,6 @@
         yield (chrm, int(start), int(end), other)
 
 
-<<<<<<< HEAD
-=======
-def read_asm_regions(
-    infile: str,
-    input_regions: TextIO | None,
-    *,
-    threads: int = 4,
-    window_size: int = DEF_CONFIG["general"]["window_size"],
-) -> Generator[tuple[str, int, int], None, None]:
-    if input_regions:
-        sys.stderr.write(f"Reading in regions from {input_regions.name}.\n")
-
-        yield from (
-            (ctg, start, stop) for ctg, start, stop, *_ in read_bed_file(input_regions)
-        )
-    else:
-        check_indexed(infile)
-        if not infile.endswith(".bam") and not infile.endswith(".cram"):
-            raise NotImplementedError(
-                "Reading regions from coverage file not supported."
-            )
-        with pysam.AlignmentFile(infile, threads=threads) as aln:
-            sys.stderr.write(
-                f"Reading entire {aln.filename} in {window_size:,} bp intervals because no bedfile was provided.\n"
-            )
-            for ref in aln.references:
-                ref_len = aln.get_reference_length(ref)
-                num, rem = divmod(ref_len, window_size)
-                for i in range(1, num + 1):
-                    yield (ref, (i - 1) * window_size, i * window_size)
-
-                final_start = num * window_size
-                yield (ref, final_start, final_start + rem)
-
-
->>>>>>> 83c308c1
 def read_regions(
     bed_file: TextIO, default_actions_str: str | None = None
 ) -> Generator[Region, None, None]:
@@ -138,11 +75,7 @@
             try:
                 action_opt = ActionOpt(action_opt)
             except ValueError:
-<<<<<<< HEAD
                 logging.warning(
-=======
-                sys.stderr.write(
->>>>>>> 83c308c1
                     f"Unknown action option ({action_opt}) on line {i} in {bed_file.name}.\n"
                 )
                 action_opt = ActionOpt.NOOP
@@ -201,7 +134,6 @@
     return overlay_regions
 
 
-<<<<<<< HEAD
 def write_bigwig(
     df_pileup: pl.DataFrame, chrom_lengths: str, columns: list[str], output_dir: str
 ):
@@ -241,19 +173,39 @@
 
 
 def write_output(
-    dfs_regions: list[pl.DataFrame],
-    output_regions: TextIO,
+    output_regions: TextIO | list[pl.DataFrame],
     output_status: TextIO | None,
 ) -> None:
-    try:
-        df_region = pl.concat(df for df in dfs_regions if not df.is_empty())
-    except ValueError:
-        df_region = pl.DataFrame(schema=["chrom", "chromStart", "chromEnd", "name"])
-
-    df_region.sort(by=["chrom", "chromStart"]).write_csv(
-        file=output_regions, include_header=False, separator="\t"
-    )
-
+    output_cols = ["contig", "start", "end", "misassembly"]
+
+    # If written to stdout, read saved inputs.
+    if isinstance(output_regions, list):
+        try:
+            df_region = pl.concat(output_regions)
+        except Exception:
+            # No assembly errors.
+            df_region = pl.DataFrame(schema=output_cols)
+    elif isinstance(output_regions, io.TextIOBase):
+        # Load out-of-order file.
+        try:
+            df_region = pl.read_csv(
+                output_regions.name,
+                has_header=False,
+                separator="\t",
+                new_columns=output_cols,
+                raise_if_empty=False,
+            )
+            # Erase file and then rewrite in sorted order.
+            output_regions.truncate(0)
+            df_region.unique().sort(by=["contig", "start"]).write_csv(
+                file=output_regions, include_header=False, separator="\t"
+            )
+        except pl.exceptions.ShapeError:
+            df_region = pl.DataFrame(schema=output_cols)
+        except FileNotFoundError:
+            return
+    else:
+        raise ValueError(f"Invalid misasm output. {output_regions}")
     if not output_status:
         return
 
@@ -298,105 +250,4 @@
     )
     df_status.sort(by="chrom").write_csv(
         file=output_status, include_header=True, separator="\t"
-    )
-=======
-def write_aggregated_misassemblies_and_status(
-    regions: Iterable[tuple[str, int, int]],
-    output_misasm: TextIO | list[pl.DataFrame],
-    output_status: TextIO | None,
-):
-    output_cols = ["contig", "start", "end", "misassembly"]
-
-    # If written to stdout, read saved inputs.
-    if isinstance(output_misasm, list):
-        try:
-            df_misasm = pl.concat(output_misasm)
-        except Exception:
-            df_misasm = pl.DataFrame(schema=output_cols)
-    elif isinstance(output_misasm, io.TextIOBase):
-        # Load out-of-order file.
-        try:
-            df_misasm = pl.read_csv(
-                output_misasm.name,
-                has_header=False,
-                separator="\t",
-                new_columns=output_cols,
-                raise_if_empty=False,
-            )
-            # Erase file and then rewrite in sorted order.
-            output_misasm.truncate(0)
-            df_misasm.unique().sort(by=["contig", "start"]).write_csv(
-                file=output_misasm, include_header=False, separator="\t"
-            )
-        except pl.exceptions.ShapeError:
-            df_misasm = pl.DataFrame(schema=output_cols)
-        except FileNotFoundError:
-            return
-    else:
-        raise ValueError(f"Invalid misasm output. {output_misasm}")
-
-    if output_status:
-        # Save misassemblies to output bed
-        region_status = []
-        # Create interval tree per contig ignoring HETs
-        itrees_misasm: defaultdict[str, IntervalTree] = defaultdict(IntervalTree)
-        for contig, start, end, _ in df_misasm.filter(
-            pl.col("misassembly") != "HET"
-        ).iter_rows():
-            itrees_misasm[contig].add(Interval(start, end))
-
-        for region, start, end in regions:
-            if not itrees_misasm[region].overlaps(start, end):
-                region_status.append((region, start, end, str(RegionStatus.GOOD)))
-            else:
-                region_status.append(
-                    (region, start, end, str(RegionStatus.MISASSEMBLED))
-                )
-
-        df_asm_status = pl.DataFrame(
-            region_status, orient="row", schema=["contig", "start", "end", "status"]
-        )
-        df_asm_status.sort(by=["contig", "start"]).write_csv(
-            output_status, include_header=False, separator="\t"
-        )
-
-
-def write_bigwig(
-    contig: str,
-    df_pileup: pl.DataFrame,
-    contig_lengths: str | None,
-    columns: list[str],
-    output_prefix: str,
-):
-    start = df_pileup["position"][0]
-    if not contig_lengths or not os.path.exists(contig_lengths):
-        sys.stderr.write(
-            f"Chrom lengths needed to generate bigWig for {contig}. Generating wig files.\n"
-        )
-        for col in columns:
-            outfile = f"{output_prefix}_{col}.wig.gz"
-            with gzip.open(outfile, "wb") as fh:
-                df_values = (
-                    df_pileup.select(col)
-                    .cast({col: pl.Float64})
-                    .rename({col: f"fixedStep chrom={contig} start={start} step=1"})
-                )
-                df_values.write_csv(fh, include_header=True)
-    else:
-        df_contig_lengths = pl.read_csv(
-            contig_lengths,
-            separator="\t",
-            has_header=False,
-            new_columns=["contig", "length"],
-            columns=[0, 1],
-        ).filter(pl.col("contig") == contig)
-
-        header = list(df_contig_lengths.iter_rows())
-        for col in columns:
-            outfile = f"{output_prefix}_{col}.bw"
-            with pyBigWig.open(outfile, "w") as bw:
-                # https://github.com/deeptools/pyBigWig/issues/126
-                bw.addHeader(header)
-                values = df_pileup[col].to_numpy().astype(np.float64)
-                bw.addEntries(contig, start, values=values, span=1, step=1)
->>>>>>> 83c308c1
+    )